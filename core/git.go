--- conflicted
+++ resolved
@@ -2,33 +2,13 @@
 
 import (
 	"context"
-<<<<<<< HEAD
 	"net/url"
-=======
 	"strings"
->>>>>>> 2472400b
 	"time"
 
 	"gopkg.in/src-d/go-git.v4"
 )
 
-<<<<<<< HEAD
-func CloneRepository(session *Session, rawUrl string, dir string) (*git.Repository, error) {
-	localCtx, cancel := context.WithTimeout(session.Context, time.Duration(*session.Options.CloneRepositoryTimeout)*time.Second)
-	defer cancel()
-
-	if len(session.Config.GitHubEnterpriseUrl) > 0 {
-		githubUrl, err := url.Parse(rawUrl)
-		if err != nil {
-			return nil, err
-		}
-
-		userInfo := url.User(session.Config.GitHubAccessTokens[0])
-		githubUrl.User = userInfo
-		rawUrl = githubUrl.String()
-	}
-
-=======
 type GitResourceType int
 
 const (
@@ -45,13 +25,23 @@
 	Url  string
 }
 
-func CloneRepository(session *Session, url string, dir string) (*git.Repository, error) {
+func CloneRepository(session *Session, rawUrl string, dir string) (*git.Repository, error) {
 	timeout := time.Duration(*session.Options.CloneRepositoryTimeout) * time.Second
 	localCtx, cancel := context.WithTimeout(context.Background(), timeout)
 	defer cancel()
+  
+  if len(session.Config.GitHubEnterpriseUrl) > 0 {
+		githubUrl, err := url.Parse(rawUrl)
+		if err != nil {
+			return nil, err
+		}
+
+		userInfo := url.User(session.Config.GitHubAccessTokens[0])
+		githubUrl.User = userInfo
+		rawUrl = githubUrl.String()
+	}
 
 	session.Log.Debug("[%s] Cloning in to %s", url, strings.Replace(dir, *session.Options.TempDirectory, "", -1))
->>>>>>> 2472400b
 	repository, err := git.PlainCloneContext(localCtx, dir, false, &git.CloneOptions{
 		Depth:             1,
 		RecurseSubmodules: git.NoRecurseSubmodules,
