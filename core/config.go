--- conflicted
+++ resolved
@@ -13,13 +13,9 @@
 
 type Config struct {
 	GitHubAccessTokens           []string          `yaml:"github_access_tokens"`
-<<<<<<< HEAD
 	GitHubEnterpriseUrl          string            `yaml:"github_enterprise_url"`
-	SlackWebhook                 string            `yaml:"slack_webhook,omitempty"`
-=======
 	Webhook                      string            `yaml:"webhook,omitempty"`
 	WebhookPayload               string            `yaml:"webhook_payload,omitempty"`
->>>>>>> eadd127e
 	BlacklistedExtensions        []string          `yaml:"blacklisted_extensions"`
 	BlacklistedPaths             []string          `yaml:"blacklisted_paths"`
 	BlacklistedEntropyExtensions []string          `yaml:"blacklisted_entropy_extensions"`
