package core

import (
	"context"
	"encoding/csv"
	"fmt"
	"math/rand"
	"net/url"
	"os"
	"runtime"
	"strings"
	"sync"
	"time"

	"github.com/google/go-github/github"
	"golang.org/x/oauth2"
)

type Session struct {
	sync.Mutex

	Version      string
	Log          *Logger
	Options      *Options
	Config       *Config
	Signatures   []Signature
	Repositories chan int64
	Gists        chan string
	Context      context.Context
	Clients      []*GitHubClientWrapper
	CsvWriter    *csv.Writer
}

var (
	session     *Session
	sessionSync sync.Once
	err         error
)

func (s *Session) Start() {
	rand.Seed(time.Now().Unix())

	s.InitLogger()
	s.InitThreads()
	s.InitSignatures()
	s.InitGitHubClients()
	s.InitCsvWriter()
}

func (s *Session) InitLogger() {
	s.Log = &Logger{}
	s.Log.SetDebug(*s.Options.Debug)
	s.Log.SetSilent(*s.Options.Silent)
}

func (s *Session) InitSignatures() {
	s.Signatures = GetSignatures(s)
}

func (s *Session) InitGitHubClients() {
	if !s.Options.LocalRun {
		for _, token := range s.Config.GitHubAccessTokens {
			ts := oauth2.StaticTokenSource(&oauth2.Token{AccessToken: token})
			tc := oauth2.NewClient(s.Context, ts)

<<<<<<< HEAD
		client := github.NewClient(tc)
		enterpriseUrl := s.Config.GitHubEnterpriseUrl

		if len(enterpriseUrl) > 0 {
			baseEndpoint, err := url.Parse(enterpriseUrl)

			if err != nil {
				s.Log.Warn("Failed to parse GitHubEnterpriseUrl %s[..]: %s", enterpriseUrl, err)
				return
			}

			if !strings.HasSuffix(baseEndpoint.Path, "/api/v3/") {
				baseEndpoint.Path += "api/v3/"
			}

			client.BaseURL = baseEndpoint
		}
=======
			client := github.NewClient(tc)
>>>>>>> eadd127e

			client.UserAgent = fmt.Sprintf("%s v%s", Name, Version)
			_, _, err := client.Users.Get(s.Context, "")

			if err != nil {
				if _, ok := err.(*github.ErrorResponse); ok {
					s.Log.Warn("Failed to validate token %s[..]: %s", token[:10], err)
					continue
				}
			}

			s.Clients = append(s.Clients, &GitHubClientWrapper{client, token, time.Now().Add(-1 * time.Second)})
		}

		if len(s.Clients) < 1 {
			s.Log.Fatal("No valid GitHub tokens provided. Quitting!")
		}
	}
}

func (s *Session) GetClient() *GitHubClientWrapper {
	sleepTime := 0 * time.Second

	for _, client := range s.Clients {
		if client.RateLimitedUntil.After(time.Now()) {
			sleepTime = time.Until(client.RateLimitedUntil)
			continue
		}

		return client
	}

	s.Log.Warn("All GitHub tokens exchausted/rate limited. Sleeping for %s", sleepTime.String())
	time.Sleep(sleepTime)

	return s.GetClient()
}

func (s *Session) InitThreads() {
	if *s.Options.Threads == 0 {
		numCPUs := runtime.NumCPU()
		s.Options.Threads = &numCPUs
	}

	runtime.GOMAXPROCS(*s.Options.Threads + 1)
}

func (s *Session) InitCsvWriter() {
	if *s.Options.CsvPath == "" {
		return
	}

	writeHeader := false
	if !PathExists(*s.Options.CsvPath) {
		writeHeader = true
	}

	file, err := os.OpenFile(*s.Options.CsvPath, os.O_APPEND|os.O_CREATE|os.O_WRONLY, 0644)
	LogIfError("Could not create/open CSV file", err)

	s.CsvWriter = csv.NewWriter(file)

	if writeHeader {
		s.WriteToCsv([]string{"Repository name", "Signature name", "Matching file", "Matches"})
	}
}

func (s *Session) WriteToCsv(line []string) {
	if *s.Options.CsvPath == "" {
		return
	}

	s.CsvWriter.Write(line)
	s.CsvWriter.Flush()
}

func GetSession() *Session {
	sessionSync.Do(func() {
		session = &Session{
			Context:      context.Background(),
			Repositories: make(chan int64, 1000),
			Gists:        make(chan string, 100),
		}

		if session.Options, err = ParseOptions(); err != nil {
			fmt.Println(err)
			os.Exit(1)
		}

		if session.Config, err = ParseConfig(session.Options); err != nil {
			fmt.Println(err)
			os.Exit(1)
		}

		session.Version = Version
		session.Start()
	})

	return session
}<|MERGE_RESOLUTION|>--- conflicted
+++ resolved
@@ -63,7 +63,6 @@
 			ts := oauth2.StaticTokenSource(&oauth2.Token{AccessToken: token})
 			tc := oauth2.NewClient(s.Context, ts)
 
-<<<<<<< HEAD
 		client := github.NewClient(tc)
 		enterpriseUrl := s.Config.GitHubEnterpriseUrl
 
@@ -81,9 +80,6 @@
 
 			client.BaseURL = baseEndpoint
 		}
-=======
-			client := github.NewClient(tc)
->>>>>>> eadd127e
 
 			client.UserAgent = fmt.Sprintf("%s v%s", Name, Version)
 			_, _, err := client.Users.Get(s.Context, "")
