--- conflicted
+++ resolved
@@ -1,10 +1,6 @@
 module github.com/eth0izzle/shhgit
 
-<<<<<<< HEAD
-go 1.13
-=======
 go 1.14
->>>>>>> 2472400b
 
 require (
 	github.com/fatih/color v1.7.0
